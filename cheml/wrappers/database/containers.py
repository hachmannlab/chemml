class Input(object):
    """Container class for inputs of a function"""
    def __init__(self,name, short_description, types):
        self.name = name
        self.short_description = short_description
        self.long_description = ''
        self.value = None
        self.types = types

class Output(object):
    """Container class for outputs of a function"""
    def __init__(self,name, short_description, types):
        self.name = name
        self.short_description = short_description
        self.long_description = ''
        self.value = None
        self.types = types
        self.fro = ('iblock', 'host', 'function')
        self.count = 0


class Parameter(object):
    """Container class for parameters of a function"""
    def __init__(self,name,default,format='',required=False,description="",options=[]):
        self.name = name
        self.default = default
        self.format = format
        self.required = required
        self.description = description
        self.options = options

def req(ind):
    all_req = { 0 : ('ChemML','0.4.1'),
                1 : ('scikit-learn','0.19.0'),
                2 : ('pandas', '0.20.3'),
                3 : ('RDKit','2016.03.1'),
                4 : ('Dragon','7 or 6'),
                5 : ('lxml', '3.4.0'),
<<<<<<< HEAD
                6 : ('openbabel', ''),
                7 : ('matplotlib',''),
=======
                6 : ('Babel', '2.3.4'),

>>>>>>> 35ea0f0b
              }
    return all_req[ind]

def regression_types():
    """all the regression classes that follow the sklearn format"""
    sklearn_types = ["<class 'sklearn.linear_model.base.LinearRegression'>","<class 'sklearn.linear_model.ridge.Ridge'>",
                 "<class 'sklearn.kernel_ridge.KernelRidge'>", "<class 'sklearn.linear_model.coordinate_descent.Lasso'>",
                 "<class 'sklearn.linear_model.coordinate_descent.MultiTaskLasso'>", "<class 'sklearn.linear_model.coordinate_descent.ElasticNet'>",
                 "<class 'sklearn.linear_model.coordinate_descent.MultiTaskElasticNet'>", "<class 'sklearn.linear_model.least_angle.Lars'>",
                 "<class 'sklearn.linear_model.least_angle.LassoLars'>", "<class 'sklearn.linear_model.bayes.BayesianRidge'>",
                 "<class 'sklearn.linear_model.bayes.ARDRegression'>", "<class 'sklearn.linear_model.logistic.LogisticRegression'>",
                 "<class 'sklearn.linear_model.stochastic_gradient.SGDRegressor'>", "<class 'sklearn.svm.classes.SVR'>",
                 "<class 'sklearn.svm.classes.NuSVR'>", "<class 'sklearn.svm.classes.LinearSVR'>", "<class 'sklearn.neural_network.multilayer_perceptron.MLPRegressor'>"]
    cheml_types = ["<class 'cheml.nn.nn_psgd.mlp_hogwild'>"]
    all_types = tuple(sklearn_types+cheml_types)
    return all_types

def cv_types():
    """all objects to be used as a cross-validation generator"""
    all_types = ("<class 'sklearn.model_selection._split.KFold'>", "<class 'sklearn.model_selection._split.ShuffleSplit'>",
                    "<class 'sklearn.model_selection._split.StratifiedShuffleSplit'>")

    return all_types

###########

def merge_dicts(*dict_args):
    """
    Given any number of dicts, shallow copy and merge into a new dict,
    precedence goes to key value pairs in latter dicts.
    """
    result = {}
    for dictionary in dict_args:
        result.update(dictionary)
    return result
<|MERGE_RESOLUTION|>--- conflicted
+++ resolved
@@ -36,13 +36,8 @@
                 3 : ('RDKit','2016.03.1'),
                 4 : ('Dragon','7 or 6'),
                 5 : ('lxml', '3.4.0'),
-<<<<<<< HEAD
-                6 : ('openbabel', ''),
-                7 : ('matplotlib',''),
-=======
                 6 : ('Babel', '2.3.4'),
-
->>>>>>> 35ea0f0b
+                7 : ('matplotlib','1.5.1'),
               }
     return all_req[ind]
 
