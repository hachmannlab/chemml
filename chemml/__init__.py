--- conflicted
+++ resolved
@@ -1,10 +1,6 @@
 # __name__ = "chemml"
-<<<<<<< HEAD
-__version__ = "0.5.5"
-__release__ = "July 2019"
-=======
 __version__ = "0.6.0"
->>>>>>> 864cc4a1
+__release__ = "August 2019"
 __author__ = ["Mojtaba Haghighatlari (mojtabah@buffalo.edu)", "Johannes Hachmann (hachmann@buffalo.edu)"]
 
 
